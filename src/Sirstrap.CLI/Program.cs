﻿using Serilog;
using Sirstrap.Core;

namespace Sirstrap.CLI
{
    public static class Program
    {
        private static async Task Main(string[] arguments)
        {
            try
            {
                string logsDirectory = Path.Combine(Environment.GetFolderPath(Environment.SpecialFolder.LocalApplicationData), "Sirstrap", "Logs");

                Directory.CreateDirectory(logsDirectory);

                string logsPath = Path.Combine(logsDirectory, "SirstrapLog.txt");

                Log.Logger = new LoggerConfiguration().WriteTo.Console().WriteTo.File(logsPath, fileSizeLimitBytes: 5 * 1024 * 1024 /*5 MB*/, rollOnFileSizeLimit: true, retainedFileCountLimit: 10).CreateLogger();

<<<<<<< HEAD
                Console.WriteLine(@"
   ▄████████  ▄█     ▄████████    ▄████████     ███        ▄████████    ▄████████    ▄███████▄ 
  ███    ███ ███    ███    ███   ███    ███ ▀█████████▄   ███    ███   ███    ███   ███    ███ 
  ███    █▀  ███▌   ███    ███   ███    █▀     ▀███▀▀██   ███    ███   ███    ███   ███    ███ 
  ███        ███▌  ▄███▄▄▄▄██▀   ███            ███   ▀  ▄███▄▄▄▄██▀   ███    ███   ███    ███ 
▀███████████ ███▌ ▀▀███▀▀▀▀▀   ▀███████████     ███     ▀▀███▀▀▀▀▀   ▀███████████ ▀█████████▀  
         ███ ███  ▀███████████          ███     ███     ▀███████████   ███    ███   ███        
   ▄█    ███ ███    ███    ███    ▄█    ███     ███       ███    ███   ███    ███   ███        
 ▄████████▀  █▀     ███    ███  ▄████████▀     ▄████▀     ███    ███   ███    █▀   ▄████▀      
                    ███    ███                            ███    ███                           
=======
                string? targetFrameworkName = AppDomain.CurrentDomain.SetupInformation.TargetFrameworkName;
                DateTime creationTime = File.GetCreationTime(AppContext.BaseDirectory);
                OperatingSystem oSVersion = Environment.OSVersion;

                Console.WriteLine($@"
   ▄████████  ▄█     ▄████████    ▄████████     ███        ▄████████    ▄████████    ▄███████▄
  ███    ███ ███    ███    ███   ███    ███ ▀█████████▄   ███    ███   ███    ███   ███    ███
  ███    █▀  ███▌   ███    ███   ███    █▀     ▀███▀▀██   ███    ███   ███    ███   ███    ███
  ███        ███▌  ▄███▄▄▄▄██▀   ███            ███   ▀  ▄███▄▄▄▄██▀   ███    ███   ███    ███
▀███████████ ███▌ ▀▀███▀▀▀▀▀   ▀███████████     ███     ▀▀███▀▀▀▀▀   ▀███████████ ▀█████████▀
         ███ ███  ▀███████████          ███     ███     ▀███████████   ███    ███   ███ {targetFrameworkName}
   ▄█    ███ ███    ███    ███    ▄█    ███     ███       ███    ███   ███    ███   ███ {creationTime}
 ▄████████▀  █▀     ███    ███  ▄████████▀     ▄████▀     ███    ███   ███    █▀   ▄████▀ {oSVersion}
                    ███    ███                            ███    ███ by SirHurt CSR Team
>>>>>>> ce59352e
");
                SirstrapConfigurationService.LoadConfiguration();
                RegistryManager.RegisterProtocolHandler("roblox-player", arguments);

                await new RobloxDownloader().ExecuteAsync(arguments, SirstrapType.CLI);
            }
            finally
            {
                await Log.CloseAndFlushAsync();

                Environment.Exit(0);
            }
        }
    }
}<|MERGE_RESOLUTION|>--- conflicted
+++ resolved
@@ -17,18 +17,6 @@
 
                 Log.Logger = new LoggerConfiguration().WriteTo.Console().WriteTo.File(logsPath, fileSizeLimitBytes: 5 * 1024 * 1024 /*5 MB*/, rollOnFileSizeLimit: true, retainedFileCountLimit: 10).CreateLogger();
 
-<<<<<<< HEAD
-                Console.WriteLine(@"
-   ▄████████  ▄█     ▄████████    ▄████████     ███        ▄████████    ▄████████    ▄███████▄ 
-  ███    ███ ███    ███    ███   ███    ███ ▀█████████▄   ███    ███   ███    ███   ███    ███ 
-  ███    █▀  ███▌   ███    ███   ███    █▀     ▀███▀▀██   ███    ███   ███    ███   ███    ███ 
-  ███        ███▌  ▄███▄▄▄▄██▀   ███            ███   ▀  ▄███▄▄▄▄██▀   ███    ███   ███    ███ 
-▀███████████ ███▌ ▀▀███▀▀▀▀▀   ▀███████████     ███     ▀▀███▀▀▀▀▀   ▀███████████ ▀█████████▀  
-         ███ ███  ▀███████████          ███     ███     ▀███████████   ███    ███   ███        
-   ▄█    ███ ███    ███    ███    ▄█    ███     ███       ███    ███   ███    ███   ███        
- ▄████████▀  █▀     ███    ███  ▄████████▀     ▄████▀     ███    ███   ███    █▀   ▄████▀      
-                    ███    ███                            ███    ███                           
-=======
                 string? targetFrameworkName = AppDomain.CurrentDomain.SetupInformation.TargetFrameworkName;
                 DateTime creationTime = File.GetCreationTime(AppContext.BaseDirectory);
                 OperatingSystem oSVersion = Environment.OSVersion;
@@ -43,7 +31,6 @@
    ▄█    ███ ███    ███    ███    ▄█    ███     ███       ███    ███   ███    ███   ███ {creationTime}
  ▄████████▀  █▀     ███    ███  ▄████████▀     ▄████▀     ███    ███   ███    █▀   ▄████▀ {oSVersion}
                     ███    ███                            ███    ███ by SirHurt CSR Team
->>>>>>> ce59352e
 ");
                 SirstrapConfigurationService.LoadConfiguration();
                 RegistryManager.RegisterProtocolHandler("roblox-player", arguments);
